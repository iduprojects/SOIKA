# Configuration file for the Sphinx documentation builder.
#
# This file only contains a selection of the most common options. For a full
# list see the documentation:
# https://www.sphinx-doc.org/en/master/usage/configuration.html

# -- Path setup --------------------------------------------------------------

import datetime

# If extensions (or modules to document with autodoc) are in another directory,
# add these directories to sys.path here. If the directory is relative to the
# documentation root, use os.path.abspath to make it absolute, like shown here.
#
import os
import sys
<<<<<<< HEAD
=======

sys.path.insert(0, os.path.abspath("../.."))
from sphinx.builders.html import StandaloneHTMLBuilder
>>>>>>> 7a982535

sys.path.insert(0, os.path.abspath("../.."))
from sphinx.builders.html import StandaloneHTMLBuilder

# -- Project information -----------------------------------------------------

project = "SOIKA"
copyright = "2023-{}, IDU".format(datetime.datetime.now().year)
author = "IDU"

# The full version, including alpha/beta/rc tags
release = "0.0.1"
# -- General configuration ---------------------------------------------------

# Add any Sphinx extension module names here, as strings. They can be
# extensions coming with Sphinx (named 'sphinx.ext.*') or your custom
# ones.
extensions = [
    "sphinx_rtd_theme",
    "sphinx.ext.autodoc",
    "sphinx.ext.coverage",
    "sphinx.ext.napoleon",
    "sphinx.ext.viewcode",
    "sphinx.ext.mathjax",
    "autodocsumm",
    "sphinx.ext.autosummary",
    "sphinx.ext.autodoc.typehints",
    "sphinx.ext.graphviz",
]

# Add any paths that contain templates here, relative to this directory.
templates_path = ["_templates"]

# List of patterns, relative to source directory, that match files and
# directories to ignore when looking for source files.
# This pattern also affects html_static_path and html_extra_path.
exclude_patterns = []

# -- Options for HTML output -------------------------------------------------

# The theme to use for HTML and HTML Help pages.  See the documentation for
# a list of builtin themes.
#
# StandaloneHTMLBuilder.supported_image_types = [
#     'image/svg+xml',
#     'image/gif',
#     'image/png',
#     'image/jpeg'
# ]

html_theme = "sphinx_rtd_theme"
# html_logo = "/docs/img/gefest_logo.png"

# Add any paths that contain custom static files (such as style sheets) here,
# relative to this directory. They are copied after the builtin static files,
# so a file named "default.css" will overwrite the builtin "default.css".
# html_static_path = ['_static']


# -- Extension configuration -------------------------------------------------

# autodoc_inherit_docstrings = False
# napoleon_google_docstring = True
# napoleon_include_init_with_doc = True
napoleon_google_docstring = True
napoleon_numpy_docstring = False
napoleon_include_init_with_doc = False
napoleon_include_private_with_doc = True
napoleon_include_special_with_doc = True
napoleon_use_admonition_for_examples = True
napoleon_use_admonition_for_notes = True
napoleon_use_admonition_for_references = False
napoleon_use_ivar = True
napoleon_use_keyword = True
napoleon_use_param = True
napoleon_use_rtype = True
napoleon_attr_annotations = False

autodoc_default_options = {
    "members": True,
    "undoc-members": False,
    "show-inheritance": True,
    "member-order": "bysource",
    "ignore-module-all": True,
}
autoclass_content = "class"
autodoc_typehints = "signature"
autodoc_typehints_format = "short"
autodoc_mock_imports = ["objgraph", "memory_profiler", "gprof2dot", "snakeviz"]<|MERGE_RESOLUTION|>--- conflicted
+++ resolved
@@ -6,23 +6,17 @@
 
 # -- Path setup --------------------------------------------------------------
 
-import datetime
-
 # If extensions (or modules to document with autodoc) are in another directory,
 # add these directories to sys.path here. If the directory is relative to the
 # documentation root, use os.path.abspath to make it absolute, like shown here.
 #
 import os
+import datetime
 import sys
-<<<<<<< HEAD
-=======
 
 sys.path.insert(0, os.path.abspath("../.."))
 from sphinx.builders.html import StandaloneHTMLBuilder
->>>>>>> 7a982535
 
-sys.path.insert(0, os.path.abspath("../.."))
-from sphinx.builders.html import StandaloneHTMLBuilder
 
 # -- Project information -----------------------------------------------------
 
